--- conflicted
+++ resolved
@@ -32,15 +32,10 @@
 	UpdateRequest
 	UpdateResponse
 	DeleteRequest
-<<<<<<< HEAD
-	NewResourceRequest
-	NewResourceResponse
-=======
 	RegisterResourceRequest
 	RegisterResourceResponse
 	CompleteResourceRequest
 	CompleteResourceResponse
->>>>>>> 7e48e872
 */
 package pulumirpc
 

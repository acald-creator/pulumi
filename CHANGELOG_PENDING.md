--- conflicted
+++ resolved
@@ -21,15 +21,11 @@
 - [codegen/typescript] - Respect default values in Pulumi object types.
   [#8400](https://github.com/pulumi/pulumi/pull/8400)
 
-<<<<<<< HEAD
 - [codegen] - Forbid nonsensical combinations of schema property flags.
   [#8373](https://github.com/pulumi/pulumi/pull/8373)
 
-- [cli] - Catch expected errors in filestate backend stacks.
-=======
 - [sdk/python] - Correctly handle version checking python virtual environments.
   [#8465](https://github.com/pulumi/pulumi/pull/8465)
 
 - [cli] - Catch expected errors in stacks with filestate backends.
->>>>>>> 87d8c7f0
   [#8455](https://github.com/pulumi/pulumi/pull/8455)